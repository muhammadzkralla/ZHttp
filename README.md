--- conflicted
+++ resolved
@@ -16,7 +16,6 @@
 
 ## Features
 
-<<<<<<< HEAD
 • Supports all JVM projects like Android, Spring Boot, console apps, etc ✅<br>
 • Beginner-friendly & simple to use ✅<br>
 • Thread-safe & type-safe ✅<br>
@@ -28,17 +27,6 @@
 • Auto-injects Basic/Bearer authentication headers ✅<br>
 • Highly customizable ✅<br>
 • Supports `GET`, `POST`, `DELETE`, `PUT`, `PATCH`, and `MULTIPART` requests ✅<br> <br>
-=======
-• Beginner-friendly & simple to use <br>
-• Thread-safe & type-safe <br>
-• Supports both asynchronous and synchronous requests <br>
-• Handles serialization and deserialization <br>
-• Has cancellation strategy <br>
-• Has request-retry strategy <br>
-• Auto-injects Basic/Bearer authentication headers <br>
-• Highly customizable <br>
-• Supports `GET`, `POST`, `DELETE`, `PUT`, `PATCH`, and `MULTIPART` requests <br> <br>
->>>>>>> ae514c96
 
 ## Installation
 
@@ -60,11 +48,7 @@
 ```gradle
 // Add this dependency to your build.gradle.kts (module) :
 dependencies {
-<<<<<<< HEAD
       implementation("com.github.muhammadzkralla:ZHttp:2.8.7")
-=======
-      implementation("com.github.muhammadzkralla:ZHttp:2.6")
->>>>>>> ae514c96
 }
 ```
 
@@ -118,7 +102,7 @@
 
 ```
 
-You can also specify the connection and the read time out periods : <br>
+You can also specify the connection and the read time out periods : <br> 
 
 ```kotlin
 // Setting the connection and the read time out periods to 20 seconds.
@@ -130,7 +114,7 @@
 
 ```
 
-You can also add some default headers, these headers will be automatically included on each request made with this client instance : <br>
+You can also add some default headers, these headers will be automatically included on each request made with this client instance : <br> 
 
 ```kotlin
 // Setting the connection and the read time out periods to 20 seconds.
@@ -149,8 +133,7 @@
 
 ```
 
-<<<<<<< HEAD
-You can also specify the buffer size for file uploading in `MULTIPART` requests : <br>
+You can also specify the buffer size for file uploading in `MULTIPART` requests : <br> 
 
 ```kotlin
 // Setting the connection and the read time out periods to 20 seconds.
@@ -171,10 +154,7 @@
 
 ```
 
-You can also specify authentication headers to automatically inject them into each request with the client : <br>
-=======
-You can also specify the buffer size for file uploading in `MULTIPART` requests : <br> 
->>>>>>> ae514c96
+You can also specify authentication headers to automatically inject them into each request with the client : <br> 
 
 ```kotlin
 // Setting the connection and the read time out periods to 20 seconds.
@@ -232,64 +212,6 @@
 
 ```
 
-You can also specify authentication headers to automatically inject them into each request with the client : <br> 
-
-```kotlin
-// Setting the connection and the read time out periods to 20 seconds.
-// Assigning some default headers to be included in each request.
-// Setting the buffer size for file uploading in MULTIPART requests to 8 KB.
-val defaultHeaders = listOf(
-            Header("Content-Type", "application/json; charset=UTF-8"),
-            Header("Authorization", "Bearer $token")
-)
-
-val client = ZHttpClient.Builder()
-            .baseUrl(BASE_URL)
-            .connectionTimeout(20000)
-            .readTimeout(20000)
-            .defaultHeaders(defaultHeaders)
-            .filesBufferSize(8 * 1024)
-            .authenticated(Bearer("token")) // Bearer auth
-            .authenticated(Basic("foo", "bar")) // Basic auth
-            .build()
-
-```
-
-And you can specify a request-retry strategy, customizing when to retry a request, the number of retry attempts, and the interval between each attempt. <br>
-
-```kotlin
-// Setting the connection and the read time out periods to 20 seconds.
-// Assigning some default headers to be included in each request.
-// Setting the buffer size for file uploading in MULTIPART requests to 8 KB.
-val defaultHeaders = listOf(
-            Header("Content-Type", "application/json; charset=UTF-8"),
-            Header("Authorization", "Bearer $token")
-)
-
-val client = ZHttpClient.Builder()
-            .baseUrl(BASE_URL)
-            .connectionTimeout(20000)
-            .readTimeout(20000)
-            .defaultHeaders(defaultHeaders)
-            .filesBufferSize(8 * 1024)
-            .authenticated(Bearer("token")) // Bearer auth
-            .authenticated(Basic("foo", "bar")) // Basic auth
-            .requestRetryMechanism(
-                RequestRetryMechanism(
-                    retryCount = 5,
-                    retryDelay = 6000L,
-                    retryOnExceptions = listOf(
-                        NullPointerException::class,
-                        SocketTimeoutException::class,
-                        JsonParseException::class
-                    ),
-                    retryOnCode = HttpStatusInterval.SERVER_ERROR
-                )
-            )
-            .build()
-
-```
-
 > **Please Note That:** For each property of the above, there's a default value used if you do not specify them explicitly. <br> <br>
 > • baseUrl: is an empty string by default. <br>
 > • connectionTimeout & readTimeout: are 20 seconds by default. <br>
@@ -326,11 +248,7 @@
 
 > **IMPORTANT:** `TYPE` is generic, that means that it can be of type string, data class, list of objects, map of any object to any object..etc It's totally type-safe.
 
-<<<<<<< HEAD
-> **Note:**
-=======
 > **Note:** 
->>>>>>> ae514c96
 > `QUERIES`, `HEADERS` arguments can be `null` but, if you want to add `HEADERS` or `QUERIES` to the request :
 
 ```kotlin
@@ -358,21 +276,12 @@
 ```
 
 To cancel the request :
-<<<<<<< HEAD
 
 ```kotlin
 // Cancelling the request to free up resources.
 getRequest.cancel()
 ```
 
-=======
-
-```kotlin
-// Cancelling the request to free up resources.
-getRequest.cancel()
-```
-
->>>>>>> ae514c96
 <h1 align = "center"> Asynchronous Coroutine POST </h1> <br>
 
 To make a suspended `POST` request using ZHttp, here's an example of the syntax :
@@ -381,46 +290,26 @@
 // The syntax of a POST request.
 val response = client.post<TYPE>(ENDPOINT, BODY, QUERIES, HEADERS)
 ```
-<<<<<<< HEAD
 
 It will return you a `response` of the specified `TYPE`
 
-> **IMPORTANT:** `BODY` is generic, that means that it can be a string, data class object, list of objects, map of any object to any object..etc It's totally type-safe.
+> **IMPORTANT:** `BODY` is generic, that means that it can be a string, data class object, list of objects, map of any object to any object..etc It's totally type-safe. 
 
 <h1 align = "center"> Asynchronous Lambda POST </h1> <br>
 
 To make a callback `POST` request using ZHttp, here's an example of the syntax :
 
-=======
-
-It will return you a `response` of the specified `TYPE`
-
-> **IMPORTANT:** `BODY` is generic, that means that it can be a string, data class object, list of objects, map of any object to any object..etc It's totally type-safe. 
-
-<h1 align = "center"> Asynchronous Lambda POST </h1> <br>
-
-To make a callback `POST` request using ZHttp, here's an example of the syntax :
-
->>>>>>> ae514c96
 ```kotlin
 // The syntax of a POST request.
 val postRequest = client.post<TYPE>(ENDPOINT, BODY, QUERIES, HEADERS) { success, failure ->
 	
 }
 ```
-<<<<<<< HEAD
-
-> **Note:** `HEADERS`, `QUERIES`, `TYPE`, logging messages, and cancellation strategy follow the same rules as in the `GET` request.
+
+> **Note:** `HEADERS`, `QUERIES`, `TYPE`, logging messages, and cancellation strategy follow the same rules as in the `GET` request. 
 
 <h1 align = "center"> Asynchronous Coroutine DELETE </h1> <br>
 
-=======
-
-> **Note:** `HEADERS`, `QUERIES`, `TYPE`, logging messages, and cancellation strategy follow the same rules as in the `GET` request. 
-
-<h1 align = "center"> Asynchronous Coroutine DELETE </h1> <br>
-
->>>>>>> ae514c96
 To make a suspended `DELETE` request using ZHttp, here's an example of the syntax :
 
 ```kotlin
@@ -441,11 +330,7 @@
 }
 ```
 
-<<<<<<< HEAD
-> **Note:** `HEADERS`, `QUERIES`, `TYPE`, logging messages, and cancellation strategy follow the same rules as in the `GET` request.
-=======
 > **Note:** `HEADERS`, `QUERIES`, `TYPE`, logging messages, and cancellation strategy follow the same rules as in the `GET` request. 
->>>>>>> ae514c96
 
 <h1 align = "center"> Asynchronous Coroutine PUT </h1> <br>
 
@@ -457,15 +342,9 @@
 ```
 
 It will return you a `response` of the specified `TYPE`
-<<<<<<< HEAD
 
 <h1 align = "center"> Asynchronous Lambda PUT </h1> <br>
 
-=======
-
-<h1 align = "center"> Asynchronous Lambda PUT </h1> <br>
-
->>>>>>> ae514c96
 To make a callback `PUT` request using ZHttp, here's an example of the syntax :
 
 ```kotlin
@@ -475,7 +354,7 @@
 }
 ```
 
-> **IMPORTANT:** `BODY` is generic, that means that it can be a string, data class object, list of objects, map of any object to any object..etc It's totally type-safe.
+> **IMPORTANT:** `BODY` is generic, that means that it can be a string, data class object, list of objects, map of any object to any object..etc It's totally type-safe. 
 
 > **Note:** `HEADERS`, `QUERIES`, `TYPE`, logging messages, and cancellation strategy follow the same rules as in the `GET` request.
 
@@ -498,7 +377,6 @@
 It will return you a `response` of the specified `TYPE`
 
 <h1 align = "center"> Asynchronous Lambda PATCH </h1> <br>
-<<<<<<< HEAD
 
 To make a callback `PATCH` request using ZHttp, here's an example of the syntax :
 
@@ -511,20 +389,6 @@
 data class UpdateArg(val arg: Any? = null)
 val ARG = UpdateArg(arg = "New Value!")
 
-=======
-
-To make a callback `PATCH` request using ZHttp, here's an example of the syntax :
-
-```kotlin
-// The syntax of a PATCH request.
-val ARG = JsonObject().apply {
-            addProperty("arg", "New Value!")
-}
-// Or you can do it as a data class if you don't want to use Gson:
-data class UpdateArg(val arg: Any? = null)
-val ARG = UpdateArg(arg = "New Value!")
-
->>>>>>> ae514c96
 val patchRequest = client.patch<TYPE>(ENDPOINT, ARG, QUERIES, HEADERS) { success, failure ->
 	
 }
@@ -602,17 +466,13 @@
 )
 ```
 
-<<<<<<< HEAD
-> As `MultipartBody` is designed to contain the data of only one part, either an object, or a file.
-=======
 > As `MultipartBody` is designed to contain the data of only one part, either an object, or a file. 
->>>>>>> ae514c96
 
 <h1 align = "center">  Manual Mode </h1> <br>
 
-As stated earlier, ZHttp is engineered for all developers, not just beginners, as it supports full customization for your HTTP request.
-The manual mode is designed to make you take complete control over your HTTP request. <br> <br> The request made with manual mode is just
-like using a manual car, you specify everything. You must handle the threading yourself using for example: Kotlin Coroutines / RxJava / AsyncTasks..etc
+As stated earlier, ZHttp is engineered for all developers, not just beginners, as it supports full customization for your HTTP request. 
+The manual mode is designed to make you take complete control over your HTTP request. <br> <br> The request made with manual mode is just 
+like using a manual car, you specify everything. You must handle the threading yourself using for example: Kotlin Coroutines / RxJava / AsyncTasks..etc 
 and handle the response deserialization. <br> <br>
 An instance of the client is required in the manual mode as the base url, connection / read time out periods, default headers, and buffer size values are applied to the synchronous request too.
 
@@ -692,7 +552,7 @@
 ```xml
 <application
     android:usesCleartextTraffic="true">
-    </application>
+</application>
 ```
 
 > **Note:** Please note that while this configuration allows communication with HTTP websites,
